""" Basic operations used for Quantization """
from typing import List
import numpy as np
import torch

def _quant_op(input_data, bit, mode='original'):
    """
    The input and output should be all on the interval [0, 1].
        bit is only defined on positive integer values.
    """
    assert bit > 0
    assert np.all(input_data >= 0)
    assert np.all(input_data <= 1)

    # input should be in [0,1]
    # the res can be removed for further speed/memory improvement
    if mode == 'original':
        scale = (1 << bit) - 1
        res = np.around(scale * input_data)
        int_map = res.copy()
        int_map = int_map.astype(np.uint32)
        res /= scale
    elif mode == 'modified':
        scale = 1 << bit
        res = np.floor(scale * input_data)
        int_map = res.copy()
        int_map = int_map.astype(np.uint32)
        np.clip(res, 0, scale-1, res)
        res /= scale
    else:
        raise ValueError('mode should be either [original] or [modified]')

    assert np.all(res >= 0)
    assert np.all(res <= 1)
    return res, int_map


def _intmap_encode(int_map, bitwidth):
    """ compress the converted int_map to tesnor with fewer numbers"""
    # the int_map is assumed as a 4- or 3-dimensional np.array [b(optional),c,h,w]
    int_map = int_map.flatten()
    # enc_ratio is the number of original values compressed into one single int32 value
    enc_ratio = int(32/bitwidth)

    # store tensor into new_tensor
    # e.g. original tensor with 6 values: [0,1,2,3,4,5] (dtype=int32)
    # new tensor with 2 values: [3,2,1,0], [5,4,NULL,NULL] (enc_ratio=4, one int32 has 4 values)
    int_map_ext = np.append(int_map,
                            np.repeat(0, (enc_ratio - len(int_map) % enc_ratio) % enc_ratio))
    int_map_rs = np.reshape(int_map_ext, (-1, enc_ratio))
    bitshift = np.array([(i % enc_ratio) * bitwidth for i in range(enc_ratio)], dtype=np.uint32)
    int_map_shifted = np.left_shift(int_map_rs, bitshift)
    new_array = np.bitwise_or.reduce(int_map_shifted, axis=1, dtype=np.uint32)

    return new_array


def _intmap_decode(input_data, orig_shape, bitwidth):
    """ restore the compressed tensor """
    # the input is assumed as an 1-dimensional tensor / np.array
    # orig_shape represents the original tensor shape in format of tensor.shape [b(optional),c,h,w]
    enc_ratio = int(32/bitwidth)
    orig_size = np.prod(orig_shape, dtype=np.uint32)

    # restore tensor into original_tensor
    # e.g. new tensor with 2 values: [3,2,1,0], [5,4,NULL,NULL] (enc_ratio=4, one
    #    uint32 will contain 4 uint8 values)
    # original tensor should be 6 values: [0,1,2,3,4,5] (dtype=int32)
    data_exploded = np.repeat(input_data, enc_ratio)
    data_rs = np.reshape(data_exploded, (-1, enc_ratio))
    bitshift = np.array([(i % enc_ratio) * bitwidth for i in range(enc_ratio)], dtype=np.uint32)
    data_shifted = np.right_shift(data_rs, bitshift)
    data_flat = data_shifted.flatten()
    orig_tensor = np.bitwise_and(data_flat, 2**bitwidth-1)
    orig_tensor = orig_tensor[:orig_size]

    # # old version of implementation
    # for idx in range(orig_size):
    #     alt_idx = idx//enc_ratio
    #     alt_bitshift = (idx % enc_ratio) * bitwidth
    #     if (alt_bitshift+bitwidth)!=32:
    #         # mask the higher bits
    #         # e.g. decode the '2' in [3,2,1,0], need to mask the '3' in front of '2'
    #         significant_bits_masked_input = (input[alt_idx] % (1<<(alt_bitshift+bitwidth)))
    #     else:
    #         # e.g. '3' in [3,2,1,0] does not need mask, otherwise would be overflowed
    #         significant_bits_masked_input = input[alt_idx]
    #     orig_tensor[idx] = significant_bits_masked_input >> alt_bitshift

    return orig_tensor.reshape(orig_shape)


def _intmap2float(int_map, bitwidth):
    """ used to restore the tesnor from intmap to float """
    scale = (1 << bitwidth) - 1
    return (int_map/scale).astype(np.float32)

def _uint32_to_uint8(tensor):
    """ re-represent uint32 to uint8, since torch has no uint32 (does have uint8) """
    assert tensor.dtype == np.uint32
    return tensor.view('uint8')

def _uint8_to_uint32(tensor):
    """ restore the uint32 value from 4 uint8 values """
    assert tensor.dtype == np.uint8
    return tensor.view('uint32')


<<<<<<< HEAD
def tensor_encode(input_data, quant_bit, clamp_value=None):
=======
def compression_factor(quant_bit: torch.Tensor) -> torch.Tensor:
    """Compute the compression factor (data size improvement) for quantization bit widths > 0."""
    return torch.div(32, quant_bit)


def tensor_encode(input_data: torch.Tensor, quant_bit: int) -> List[torch.Tensor]:
>>>>>>> 6f693a85
    """
        The input to the encoder should be a torch.Tensor
        We first cast it to a np.array, then do everything else
    """
    quant_bit_tensor = torch.tensor(quant_bit, dtype = torch.int8)
    if quant_bit == 0:
        return [input_data, torch.tensor(input_data.shape), torch.tensor(1.0), torch.tensor(0.0),
                quant_bit_tensor]

    input_data = input_data.numpy()
    if isinstance(clamp_value, torch.Tensor):
        clamp_value = clamp_value.item()
    elif isinstance(clamp_value, np.ndarray):
        clamp_value = np.asscalar(clamp_value)
    shape = input_data.shape
    # ensure the input is scaled to [0,1],
    if clamp_value:
        shift = -clamp_value if input_data.min()>(-clamp_value) else input_data.min()
    else:
        shift = input_data.min()
    input_data = input_data - shift
    if clamp_value:
        scale_factor = (clamp_value + shift) if  input_data.max()<(clamp_value + shift) else input_data.max()
    else:
        scale_factor = input_data.max()
    rescale_input = input_data/scale_factor
    # quant
    _, int_map = _quant_op(rescale_input, quant_bit)
    comm_tensor = _intmap_encode(int_map, quant_bit)
    # split uint32 into 4 uint8
    comm_tensor = _uint32_to_uint8(comm_tensor)
    # convert array to tensor for p2p communication
    comm_tensor = torch.tensor(comm_tensor, dtype = torch.uint8)
    shape = torch.tensor(shape, dtype = torch.int32)
    scale_factor = torch.tensor(scale_factor, dtype = torch.float32)
    shift = torch.tensor(shift, dtype = torch.float32)

    # scale_factor is needed to restore the tensor
    return [comm_tensor, shape, scale_factor, shift, quant_bit_tensor]


def tensor_decode(encodings: List[torch.Tensor]) -> torch.Tensor:
    """
        decode the compressed tensor with uint8 value
    """
    comm_tensor, input_shape, scale_factor, shift, quant_bit = encodings
    if quant_bit == 0:
        return comm_tensor

    # convert tensor to array for computation and splice uint8 to uint32
    assert isinstance(comm_tensor, torch.Tensor)
    comm_tensor = _uint8_to_uint32(comm_tensor.numpy())
    input_shape = input_shape.tolist()
    scale_factor = scale_factor.item()
    shift = shift.item()
    quant_bit = quant_bit.item()
    restore_int_map = _intmap_decode(comm_tensor, input_shape, quant_bit)
    restore_tensor = _intmap2float(restore_int_map, quant_bit)
    return torch.from_numpy((restore_tensor*scale_factor+shift).astype(np.float32))


def tensor_encode_outerdim(batched_tensor: torch.Tensor, quant_bit: int) -> List[torch.Tensor]:
    """do quantization on each image in the micro-batched tensor with size [b,c,h,w]"""
    list_of_lists = [tensor_encode(t, quant_bit) for t in batched_tensor]
    encoded_tensors = list(zip(*list_of_lists))
    return [torch.stack(t,0) for t in encoded_tensors]


def tensor_decode_outerdim(batched_encodings: List[torch.Tensor]) -> torch.Tensor:
    """decode the encoded tensor with multiple images in one batch, each encoded image data is in length of 5"""
    tensors = [tensor_decode(encodings) for encodings in zip(*batched_encodings)]
    return torch.stack(tensors, 0)<|MERGE_RESOLUTION|>--- conflicted
+++ resolved
@@ -106,16 +106,12 @@
     return tensor.view('uint32')
 
 
-<<<<<<< HEAD
-def tensor_encode(input_data, quant_bit, clamp_value=None):
-=======
 def compression_factor(quant_bit: torch.Tensor) -> torch.Tensor:
     """Compute the compression factor (data size improvement) for quantization bit widths > 0."""
     return torch.div(32, quant_bit)
 
 
 def tensor_encode(input_data: torch.Tensor, quant_bit: int) -> List[torch.Tensor]:
->>>>>>> 6f693a85
     """
         The input to the encoder should be a torch.Tensor
         We first cast it to a np.array, then do everything else
